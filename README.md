--- conflicted
+++ resolved
@@ -19,22 +19,15 @@
 an example nginx setup to expose the html form and the api endpoint on the same URL, based on whether a POST or GET request was made.
 ```nginx
 location /register {
-    alias resources/example.html;
-
-    if ($request_method = POST ) {
         proxy_pass http://localhost:5000;
-    }
 }
 ```
 
+If you already have a website and want to use your own register page, the [wiki](https://github.com/ZerataX/matrix-registration/wiki/reverse-proxy#advanced) describes a more advanced nginx setup.
+
+
 ## usage
 ```bash
-<<<<<<< HEAD
-python -m matrix_registration -h
-```
-
-if you've [started the api server](https://github.com/ZerataX/matrix-registration/wiki/daemon) and [generated](https://github.com/ZerataX/matrix-registration/wiki/api#creating-a-new-token) a token you can register an account with a simple post request, e.g.:
-=======
 $ python -m matrix_registration -h
 usage: python -m matrix_registration [-h] {api,gen,status} ...
 
@@ -52,7 +45,6 @@
 ```
 
 after you've started the api server and [generated a token](https://github.com/ZerataX/matrix-registration/wiki/api#creating-a-new-token) you can register an account with a simple post request, e.g.:
->>>>>>> 5178e1ca
 ```bash
 curl -X POST \
      -F 'username=test' \
