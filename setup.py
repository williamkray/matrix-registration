#!/usr/bin/env python
import codecs
import os
import re
import setuptools

here = os.path.abspath(os.path.dirname(__file__))


def read(*parts):
    with codecs.open(os.path.join(here, *parts), 'r') as fp:
        return fp.read()


def find_version(*file_paths):
    version_file = read(*file_paths)
    version_match = re.search(r"^__version__ = ['\"]([^'\"]*)['\"]",
                              version_file, re.M)
    if version_match:
        return version_match.group(1)
    raise RuntimeError("Unable to find version string.")


test_requirements = [
        "parameterized>=0.7.0",
        "flake8>=3.7.7"
]


setuptools.setup(
    name='matrix-registration',
    version=find_version("matrix_registration", "__init__.py"),
    description='token based matrix registration app',
    author='Jona Abdinghoff (ZerataX)',
    author_email='mail@zera.tax',
    long_description=open("README.md").read(),
    long_description_content_type="text/markdown",
    url="https://github.com/zeratax/matrix-registration",
    packages=['matrix_registration'],
    package_data={'matrix_registration': ['*.txt',
                                          'templates/*.html',
                                          'static/css/*.css',
                                          'static/images/*.jpg',
                                          'static/images/*.png',
                                          'static/images/*.ico']},
    python_requires='~=3.6',
    install_requires=[
        "appdirs>=1.4.3",
        "Flask>=1.0.2",
        "Flask-SQLAlchemy>=2.4.1",
        "flask-cors>=3.0.7",
        "flask-httpauth>=3.2.4",
        "flask-limiter>=1.0.1",
        "python-dateutil>=2.8.1",
        "PyYAML>=5.1",
        "requests>=2.21.0",
        "waitress>=1.2.1",
        "WTForms>=2.1"
    ],
<<<<<<< HEAD
    extras_require = {
        'postgres':  ["psycopg2-binary>=2.8.4"]
    },
    tests_require=[
        "parameterized>=0.7.0",
        "flake8>=3.7.7"
    ],
=======
    tests_require=test_requirements,
    extras_require={
        "testing": test_requirements,
        },
>>>>>>> 5556cd77
    classifiers=[
        "Development Status :: 4 - Beta",
        "Topic :: Communications :: Chat",
        "License :: OSI Approved :: MIT License",
        "Programming Language :: Python :: 3.6",
        "Programming Language :: Python :: 3.7",
        "Programming Language :: Python :: 3.8"
    ],
    entry_points={
        'console_scripts': [
            'matrix-registration=matrix_registration.app:cli'
        ],
    },
    test_suite="tests.test_registration",
    data_files=[
        ("config", ["config.sample.yaml"]),
    ]
)<|MERGE_RESOLUTION|>--- conflicted
+++ resolved
@@ -57,20 +57,11 @@
         "waitress>=1.2.1",
         "WTForms>=2.1"
     ],
-<<<<<<< HEAD
-    extras_require = {
-        'postgres':  ["psycopg2-binary>=2.8.4"]
-    },
-    tests_require=[
-        "parameterized>=0.7.0",
-        "flake8>=3.7.7"
-    ],
-=======
     tests_require=test_requirements,
     extras_require={
-        "testing": test_requirements,
-        },
->>>>>>> 5556cd77
+        "postgres":  ["psycopg2-binary>=2.8.4"],
+        "testing": test_requirements
+    }
     classifiers=[
         "Development Status :: 4 - Beta",
         "Topic :: Communications :: Chat",
